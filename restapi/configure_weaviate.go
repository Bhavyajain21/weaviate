--- conflicted
+++ resolved
@@ -1975,7 +1975,6 @@
 	})
 
 	/*
-<<<<<<< HEAD
 	 * HANDLE BATCHING
 	 */
 
@@ -2128,14 +2127,13 @@
 	 * HANDLE SCHEMA: NOTE, CAN BE FOUND IN /DATABASE
 	 */
 
-=======
+  /*
 	 * HANDLE KNOWLEDGE TOOLS
 	 */
 	api.KnowledgeToolsWeaviateToolsMapHandler = knowledge_tools.WeaviateToolsMapHandlerFunc(func(params knowledge_tools.WeaviateToolsMapParams, principal interface{}) middleware.Responder {
 		return middleware.NotImplemented("operation knowledge_tools.WeaviateToolsMap has not yet been implemented")
 	})
 
->>>>>>> 55aa4c67
 	api.ServerShutdown = func() {}
 
 	return setupGlobalMiddleware(api.Serve(setupMiddlewares))
