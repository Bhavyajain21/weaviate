--- conflicted
+++ resolved
@@ -122,14 +122,11 @@
 	CORS                                CORS                     `json:"cors" yaml:"cors"`
 	DisableTelemetry                    bool                     `json:"disable_telemetry" yaml:"disable_telemetry"`
 	HNSWStartupWaitForVectorCache       bool                     `json:"hnsw_startup_wait_for_vector_cache" yaml:"hnsw_startup_wait_for_vector_cache"`
-<<<<<<< HEAD
 	Sentry                              *entsentry.ConfigOpts    `json:"sentry" yaml:"sentry"`
-=======
 
 	// Raft Specific configuration
 	// TODO-RAFT: Do we want to be able to specify these with config file as well ?
 	Raft Raft
->>>>>>> 5fc3f8d7
 }
 
 type moduleProvider interface {
