//                           _       _
// __      _____  __ ___   ___  __ _| |_ ___
// \ \ /\ / / _ \/ _` \ \ / / |/ _` | __/ _ \
//  \ V  V /  __/ (_| |\ V /| | (_| | ||  __/
//   \_/\_/ \___|\__,_| \_/ |_|\__,_|\__\___|
//
//  Copyright © 2016 - 2019 SeMI Holding B.V. (registered @ Dutch Chamber of Commerce no 75221632). All rights reserved.
//  LICENSE WEAVIATE OPEN SOURCE: https://www.semi.technology/playbook/playbook/contract-weaviate-OSS.html
//  LICENSE WEAVIATE ENTERPRISE: https://www.semi.technology/playbook/contract-weaviate-enterprise.html
//  CONCEPT: Bob van Luijt (@bobvanluijt)
//  CONTACT: hello@semi.technology
//

package esvector

import (
	"bytes"
	"context"
	"encoding/base64"
	"encoding/binary"
	"encoding/json"
	"fmt"
	"math"
	"strings"
	"time"

	"github.com/elastic/go-elasticsearch/v5"
	"github.com/elastic/go-elasticsearch/v5/esapi"
	"github.com/go-openapi/strfmt"
	"github.com/semi-technologies/weaviate/entities/filters"
	"github.com/semi-technologies/weaviate/entities/models"
	"github.com/semi-technologies/weaviate/entities/schema"
	"github.com/semi-technologies/weaviate/entities/schema/kind"
	schemaUC "github.com/semi-technologies/weaviate/usecases/schema"
	"github.com/sirupsen/logrus"
)

type internalKey string

func (k internalKey) String() string {
	return string(k)
}

const (
	keyVector    internalKey = "_embedding_vector"
	keyID        internalKey = "_uuid"
	keyKind      internalKey = "_kind"
	keyClassName internalKey = "_class_name"
	keyCreated   internalKey = "_created"
	keyUpdated   internalKey = "_updated"
	keyCache     internalKey = "_cache"
	keyCacheHot  internalKey = "_hot"

	// meta in references
	keyMeta                              internalKey = "meta"
	keyMetaClassification                internalKey = "classification"
	keyMetaClassificationWinningDistance internalKey = "winningDistance"
	keyMetaClassificationLosingDistance  internalKey = "losingDistance"

	// object meta
	keyObjectMeta internalKey = "_meta"
)

// Repo stores and retrieves vector info in elasticsearch
type Repo struct {
	client                    *elasticsearch.Client
	logger                    logrus.FieldLogger
	schemaGetter              schemaUC.SchemaGetter
	denormalizationDepthLimit int
	superNodeThreshold        int
	requestCounter            counter
	cacheIndexer              *cacheIndexer
	schemaRefFinder           schemaRefFinder
	numberOfShards            int
	autoExpandReplicas        string
}

type schemaRefFinder interface {
	Find(className schema.ClassName) []filters.Path
}

type noopSchemaRefFinder struct{}

func (s *noopSchemaRefFinder) Find(className schema.ClassName) []filters.Path {
	return nil
}

type counter interface {
	Inc()
}

type noopCounter struct{}

func (c *noopCounter) Inc() {}

// NewRepo from existing es client
func NewRepo(client *elasticsearch.Client, logger logrus.FieldLogger,
<<<<<<< HEAD
	schemaGetter schemaUC.SchemaGetter, denormalizationLimit int, numberOfShards int, autoExpandReplicas string) *Repo {
=======
	schemaGetter schemaUC.SchemaGetter, denormalizationLimit int, superNodeThreshold int) *Repo {
>>>>>>> f5106e92
	return &Repo{
		client:                    client,
		logger:                    logger,
		schemaGetter:              schemaGetter,
		denormalizationDepthLimit: denormalizationLimit,
		superNodeThreshold:        superNodeThreshold,
		requestCounter:            &noopCounter{},
		cacheIndexer:              nil,
		schemaRefFinder:           &noopSchemaRefFinder{},
		numberOfShards:            numberOfShards,
		autoExpandReplicas:        autoExpandReplicas,
	}
}

func (r *Repo) SetSchemaGetter(sg schemaUC.SchemaGetter) {
	r.schemaGetter = sg
}

func (r *Repo) SetSchemaRefFinder(srf schemaRefFinder) {
	r.schemaRefFinder = srf
}

func (r *Repo) WaitForStartup(maxWaitTime time.Duration) error {
	ctx, cancel := context.WithTimeout(context.Background(), maxWaitTime)
	defer cancel()

	r.logger.
		WithField("action", "esvector_startup").
		WithField("maxWaitTime", maxWaitTime).
		Infof("waiting for es vector to start up (maximum %s)", maxWaitTime)

	var lastErr error

	for {
		if err := ctx.Err(); err != nil {
			return fmt.Errorf("esvector didn't start up in time: %v, last error: %v", err, lastErr)
		}

		_, err := r.client.Info()
		if err != nil {
			lastErr = err
			r.logger.WithError(err).WithField("action", "esvector_startup_cycle").
				Debug("esvector not ready yet, trying again in 1s")
		} else {
			return nil
		}

		time.Sleep(1 * time.Second)
	}
}

// PutThing idempotently adds a Thing with its vector representation
func (r *Repo) PutThing(ctx context.Context,
	concept *models.Thing, vector []float32) error {
	err := r.putObject(ctx, kind.Thing, concept.ID.String(),
		concept.Class, concept.Schema, concept.Meta, vector, concept.CreationTimeUnix,
		concept.LastUpdateTimeUnix)
	if err != nil {
		return fmt.Errorf("put thing: %v", err)
	}

	return nil
}

// PutAction idempotently adds a Action with its vector representation
func (r *Repo) PutAction(ctx context.Context,
	concept *models.Action, vector []float32) error {
	err := r.putObject(ctx, kind.Action, concept.ID.String(),
		concept.Class, concept.Schema, concept.Meta, vector, concept.CreationTimeUnix,
		concept.LastUpdateTimeUnix)
	if err != nil {
		return fmt.Errorf("put action: %v", err)
	}

	return nil
}

func (r *Repo) objectBucket(k kind.Kind, id, className string, props models.PropertySchema,
	meta *models.ObjectMeta, vector []float32, createTime, updateTime int64) map[string]interface{} {

	bucket := map[string]interface{}{
		keyKind.String():       k.Name(),
		keyID.String():         id,
		keyClassName.String():  className,
		keyVector.String():     vectorToBase64(vector),
		keyCreated.String():    createTime,
		keyUpdated.String():    updateTime,
		keyObjectMeta.String(): meta,
	}

	ex := r.addPropsToBucket(bucket, props)
	return ex
}

func (r *Repo) putObject(ctx context.Context,
	k kind.Kind, id, className string, props models.PropertySchema,
	meta *models.ObjectMeta, vector []float32, createTime, updateTime int64) error {

	bucket := r.objectBucket(k, id, className, props, meta, vector, createTime, updateTime)

	var buf bytes.Buffer
	err := json.NewEncoder(&buf).Encode(bucket)
	if err != nil {
		return fmt.Errorf("index request: encode json: %v", err)
	}

	req := esapi.IndexRequest{
		Index:      classIndexFromClassName(k, className),
		DocumentID: id,
		Body:       &buf,
	}

	res, err := req.Do(ctx, r.client)
	if err != nil {
		return fmt.Errorf("index request: %v", err)
	}

	if err := errorResToErr(res, r.logger); err != nil {
		r.logger.WithField("action", "vector_index_put_concept").
			WithError(err).
			WithField("request", req).
			WithField("res", res).
			WithField("body_before_marshal", bucket).
			WithField("body", buf.String()).
			Errorf("put concept failed")

		return fmt.Errorf("index request: %v", err)
	}

	go r.invalidateCache(className, id)

	return nil
}

func (r *Repo) DeleteThing(ctx context.Context, className string, id strfmt.UUID) error {
	req := esapi.DeleteRequest{
		Index:      classIndexFromClassName(kind.Thing, className),
		DocumentID: id.String(),
	}

	res, err := req.Do(ctx, r.client)
	if err != nil {
		return fmt.Errorf("index request: %v", err)
	}

	if err := errorResToErr(res, r.logger); err != nil {
		return fmt.Errorf("delete thing: %v", err)
	}

	return nil
}

func (r *Repo) DeleteAction(ctx context.Context, className string, id strfmt.UUID) error {
	req := esapi.DeleteRequest{
		Index:      classIndexFromClassName(kind.Action, className),
		DocumentID: id.String(),
	}

	res, err := req.Do(ctx, r.client)
	if err != nil {
		return fmt.Errorf("index request: %v", err)
	}

	if err := errorResToErr(res, r.logger); err != nil {
		return fmt.Errorf("delete action: %v", err)
	}

	return nil
}

func (r *Repo) addPropsToBucket(bucket map[string]interface{}, props models.PropertySchema) map[string]interface{} {
	if props == nil {
		return bucket
	}

	hasRefs := false

	propsMap := props.(map[string]interface{})
	for key, value := range propsMap {
		if gc, ok := value.(*models.GeoCoordinates); ok {
			value = map[string]interface{}{
				"lat": gc.Latitude,
				"lon": gc.Longitude,
			}
		}

		if _, ok := value.(models.MultipleRef); ok {
			hasRefs = true
		}

		bucket[key] = value
	}

	bucket[keyCache.String()] = map[string]interface{}{
		// if a prop has Refs, it requires caching, therefore the intial state of
		// the cache is cold. However, if there are no ref props set,no caching is
		// required making the cache state hot
		keyCacheHot.String(): !hasRefs,
	}
	return bucket
}

func vectorToBase64(array []float32) string {
	bytes := make([]byte, 0, 4*len(array))
	for _, a := range array {
		bits := math.Float32bits(a)
		b := make([]byte, 4)
		binary.BigEndian.PutUint32(b, bits)
		bytes = append(bytes, b...)
	}

	encoded := base64.StdEncoding.EncodeToString(bytes)
	return encoded
}

func base64ToVector(base64Str string) ([]float32, error) {
	decoded, err := base64.StdEncoding.DecodeString(base64Str)
	if err != nil {
		return nil, err
	}

	length := len(decoded)
	array := make([]float32, 0, length/4)

	for i := 0; i < len(decoded); i += 4 {
		bits := binary.BigEndian.Uint32(decoded[i : i+4])
		f := math.Float32frombits(bits)
		array = append(array, f)
	}
	return array, nil
}

func errorResToErr(res *esapi.Response, logger logrus.FieldLogger) error {
	if !res.IsError() {
		return nil
	}

	var e map[string]interface{}
	if err := json.NewDecoder(res.Body).Decode(&e); err != nil {
		return fmt.Errorf("request is error: status: %s", res.Status())
	}

	logger.WithField("error", e).Error("error response from es")

	shardInfo := extractShardInfoFromError(e["error"].(map[string]interface{}))
	return fmt.Errorf("request is error: status: %v, type: %v, reason: %v, shards: %v",
		res.Status(),
		e["error"].(map[string]interface{})["type"],
		e["error"].(map[string]interface{})["reason"],
		shardInfo,
	)
}

func extractShardInfoFromError(errorMap map[string]interface{}) string {
	failedShards, ok := errorMap["failed_shards"]
	if !ok {
		return ""
	}

	asSlice, ok := failedShards.([]interface{})
	if !ok {
		return ""
	}

	if len(asSlice) == 0 {
		return ""
	}

	var msgs strings.Builder

	for i, shard := range asSlice {
		asMap, ok := shard.(map[string]interface{})
		if !ok {
			continue
		}

		reason, ok := asMap["reason"]
		if !ok {
			continue
		}

		reasonMap, ok := reason.(map[string]interface{})
		if !ok {
			continue
		}

		cause, ok := reasonMap["caused_by"]
		if !ok {
			continue
		}

		causeMap, ok := cause.(map[string]interface{})
		if !ok {
			continue
		}

		innerReason, ok := causeMap["reason"]
		if !ok {
			continue
		}

		if i != 0 {
			msgs.WriteString(", ")
		}
		msgs.WriteString(innerReason.(string))
	}

	return msgs.String()
}<|MERGE_RESOLUTION|>--- conflicted
+++ resolved
@@ -95,11 +95,7 @@
 
 // NewRepo from existing es client
 func NewRepo(client *elasticsearch.Client, logger logrus.FieldLogger,
-<<<<<<< HEAD
-	schemaGetter schemaUC.SchemaGetter, denormalizationLimit int, numberOfShards int, autoExpandReplicas string) *Repo {
-=======
-	schemaGetter schemaUC.SchemaGetter, denormalizationLimit int, superNodeThreshold int) *Repo {
->>>>>>> f5106e92
+	schemaGetter schemaUC.SchemaGetter, denormalizationLimit int, superNodeThreshold, numberOfShards int, autoExpandReplicas string) *Repo {
 	return &Repo{
 		client:                    client,
 		logger:                    logger,
