--- conflicted
+++ resolved
@@ -149,11 +149,7 @@
 		s.index.getSchema.GetSchemaSkipAuth(), nil,
 		s.index.classSearcher, s.deletedDocIDs, s.index.stopwords,
 		s.versioner.version, s.isFallbackToSearchable,
-<<<<<<< HEAD
-		s.index.Config.QueryNestedRefLimit).
-=======
-		s.tenant()).
->>>>>>> 05f9fb12
+		s.tenant(), s.index.Config.QueryNestedRefLimit).
 		DocIDs(ctx, filters, additional.Properties{}, s.index.Config.ClassName)
 	if err != nil {
 		return nil, err
