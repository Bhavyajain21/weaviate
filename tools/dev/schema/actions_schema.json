--- conflicted
+++ resolved
@@ -1,112 +1,4 @@
 {
-<<<<<<< HEAD
-    "@context": "",
-    "version": "0.0.1",
-    "type": "action",
-    "name": "weaviate demo actions schema",
-    "maintainer": "yourfriends@weaviate.com",
-    "classes": [
-        {
-            "class": "Flight",
-            "description": "An airline flight",
-            "properties": [
-                {
-                    "name": "aircraft",
-                    "@dataType": [
-                        "Aircraft"
-                    ],
-                    "description": "The kind of aircraft"
-                },
-                {
-                    "name": "arrivalAirport",
-                    "@dataType": [
-                        "Airport"
-                    ],
-                    "description": "The airport where the flight terminates"
-                },
-                {
-                    "name": "departureAirport",
-                    "@dataType": [
-                        "Airport"
-                    ],
-                    "description": "The airport where the flight originates."
-                },
-                {
-                    "name": "flightNumber",
-                    "@dataType": [
-                        "string"
-                    ],
-                    "description": "The unique identifier for a flight"
-                },
-                {
-                    "name": "date",
-                    "@dataType": [
-                        "date"
-                    ],
-                    "description": "The date the person is moving"
-                },
-                {
-                    "name": "estimatedFlightDuration",
-                    "@dataType": [
-                        "number"
-                    ],
-                    "description": "The estimated time in minutes the flight will take"
-                },
-                {
-                    "name": "numberOfPassengers",
-                    "@dataType": [
-                        "int"
-                    ],
-                    "description": "Total number of passengers"
-                },
-                {
-                    "name": "isDelayed",
-                    "@dataType": [
-                        "boolean"
-                    ],
-                    "description": "True if the flight is delayed"
-                }
-            ]
-        },
-        {
-            "class": "BuyAction",
-            "description": "An agent buys an object, product, or service from a seller for a price.",
-            "properties": [
-                {
-                    "name": "seller",
-                    "@dataType": [
-                        "Airline",
-                        "Person"
-                    ],
-                    "description": "The seller of the thing",
-                    "keywords": [
-                      { "keyword": "sale", "weight": 0.5 },
-                      { "keyword": "person", "weight": 0.5 }
-                    ]
-                },
-                {
-                    "name": "price",
-                    "@dataType": [
-                        "number"
-                    ],
-                    "description": "The offer price of a product"
-                },
-                {
-                    "name": "buyer",
-                    "@dataType": [
-                        "Person"
-                    ],
-                    "description": "The buyer of the good",
-                    "keywords": [
-                      { "keyword": "buy", "weight": 0.5 },
-                      { "keyword": "person", "weight": 0.5 }
-                    ]
-
-                }
-            ]
-        }
-    ]
-=======
   "@context": "",
   "version": "0.0.1",
   "type": "action",
@@ -205,5 +97,4 @@
       ]
     }
   ]
->>>>>>> b10d139b
 }